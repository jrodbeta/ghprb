--- conflicted
+++ resolved
@@ -69,14 +69,10 @@
                         Boolean useGitHubHooks,
                         Boolean permitAll,
                         Boolean autoCloseFailedPullRequests,
-<<<<<<< HEAD
-                        List<GhprbBranch> whiteListTargetBranches,
-                        String commitStatusContext) throws ANTLRException {
-=======
                         String commentFilePath,
                         List<GhprbBranch> whiteListTargetBranches,
-                        Boolean allowMembersOfWhitelistedOrgsAsAdmin) throws ANTLRException {
->>>>>>> a6d794f9
+                        Boolean allowMembersOfWhitelistedOrgsAsAdmin,
+                        String commitStatusContext) throws ANTLRException {
         super(cron);
         this.adminlist = adminlist;
         this.whitelist = whitelist;
@@ -88,12 +84,9 @@
         this.permitAll = permitAll;
         this.autoCloseFailedPullRequests = autoCloseFailedPullRequests;
         this.whiteListTargetBranches = whiteListTargetBranches;
-<<<<<<< HEAD
         this.commitStatusContext = commitStatusContext;
-=======
         this.commentFilePath = commentFilePath;
         this.allowMembersOfWhitelistedOrgsAsAdmin = allowMembersOfWhitelistedOrgsAsAdmin;
->>>>>>> a6d794f9
     }
 
     public static GhprbTrigger extractTrigger(AbstractProject<?, ?> p) {
@@ -365,9 +358,7 @@
         private String msgSuccess = "Test PASSed.";
         private String msgFailure = "Test FAILed.";
         private List<GhprbBranch> whiteListTargetBranches;
-<<<<<<< HEAD
         private String commitStatusContext = "";
-=======
         private Boolean autoCloseFailedPullRequests = false;
         
         
@@ -378,7 +369,6 @@
         private String adminlist;
         private String publishedURL;
         private String requestForTestingPhrase;
->>>>>>> a6d794f9
         private transient GhprbGitHub gh;
         // map of jobs (by their fullName) abd their map of pull requests
         private Map<String, ConcurrentMap<Integer, GhprbPullRequest>> jobs;
@@ -420,12 +410,8 @@
             autoCloseFailedPullRequests = formData.getBoolean("autoCloseFailedPullRequests");
             msgSuccess = formData.getString("msgSuccess");
             msgFailure = formData.getString("msgFailure");
-<<<<<<< HEAD
             commitStatusContext = formData.getString("commitStatusContext");
-=======
-           
             
->>>>>>> a6d794f9
             save();
             gh = new GhprbGitHub();
             return super.configure(req, formData);
