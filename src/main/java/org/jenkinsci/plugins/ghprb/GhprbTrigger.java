package org.jenkinsci.plugins.ghprb;

import antlr.ANTLRException;

import com.coravy.hudson.plugins.github.GithubProjectProperty;
import com.google.common.annotations.VisibleForTesting;

import hudson.Extension;
import hudson.Util;
import hudson.model.*;
import hudson.model.StringParameterValue;
import hudson.model.queue.QueueTaskFuture;
import hudson.plugins.git.RevisionParameterAction;
import hudson.plugins.git.util.BuildData;
import hudson.triggers.Trigger;
import hudson.triggers.TriggerDescriptor;
import hudson.util.FormValidation;
import hudson.util.LogTaskListener;
import net.sf.json.JSONObject;

import org.kohsuke.github.GHAuthorization;
import org.kohsuke.github.GHCommitState;
import org.kohsuke.github.GitHub;
import org.kohsuke.stapler.DataBoundConstructor;
import org.kohsuke.stapler.QueryParameter;
import org.kohsuke.stapler.StaplerRequest;

import javax.servlet.ServletException;

import java.io.IOException;
import java.util.*;
import java.util.concurrent.ConcurrentHashMap;
import java.util.concurrent.ConcurrentMap;
import java.util.logging.Level;
import java.util.logging.Logger;
import java.util.regex.Pattern;

/**
 * @author Honza Brázdil <jbrazdil@redhat.com>
 */
public class GhprbTrigger extends Trigger<AbstractProject<?, ?>> {

    @Extension
    public static final DescriptorImpl DESCRIPTOR = new DescriptorImpl();
    private static final Logger logger = Logger.getLogger(GhprbTrigger.class.getName());
    private final String adminlist;
    private final Boolean allowMembersOfWhitelistedOrgsAsAdmin;
    private final String orgslist;
    private final String cron;
    private final String triggerPhrase;
    private final Boolean onlyTriggerPhrase;
    private final Boolean useGitHubHooks;
    private final Boolean permitAll;
    private final String commentFilePath;
    private String whitelist;
    private Boolean autoCloseFailedPullRequests;
    private Boolean displayBuildErrorsOnDownstreamBuilds;
    private List<GhprbBranch> whiteListTargetBranches;
<<<<<<< HEAD
    private String msgSuccess;
    private String msgFailure;
=======
    private String commitStatusContext;
>>>>>>> 81132cb0
    private transient Ghprb helper;
    private String project;

    @DataBoundConstructor
    public GhprbTrigger(String adminlist,
                        String whitelist,
                        String orgslist,
                        String cron,
                        String triggerPhrase,
                        Boolean onlyTriggerPhrase,
                        Boolean useGitHubHooks,
                        Boolean permitAll,
                        Boolean autoCloseFailedPullRequests,
                        Boolean displayBuildErrorsOnDownstreamBuilds,
                        String commentFilePath,
                        List<GhprbBranch> whiteListTargetBranches,
                        Boolean allowMembersOfWhitelistedOrgsAsAdmin,
<<<<<<< HEAD
                        String msgSuccess,
                        String msgFailure) throws ANTLRException {
=======
                        String commitStatusContext) throws ANTLRException {
>>>>>>> 81132cb0
        super(cron);
        this.adminlist = adminlist;
        this.whitelist = whitelist;
        this.orgslist = orgslist;
        this.cron = cron;
        this.triggerPhrase = triggerPhrase;
        this.onlyTriggerPhrase = onlyTriggerPhrase;
        this.useGitHubHooks = useGitHubHooks;
        this.permitAll = permitAll;
        this.autoCloseFailedPullRequests = autoCloseFailedPullRequests;
        this.displayBuildErrorsOnDownstreamBuilds = displayBuildErrorsOnDownstreamBuilds;
        this.whiteListTargetBranches = whiteListTargetBranches;
        this.commitStatusContext = commitStatusContext;
        this.commentFilePath = commentFilePath;
        this.allowMembersOfWhitelistedOrgsAsAdmin = allowMembersOfWhitelistedOrgsAsAdmin;
        this.msgSuccess = msgSuccess;
        this.msgFailure = msgFailure;
    }

    public static GhprbTrigger extractTrigger(AbstractProject<?, ?> p) {
        Trigger trigger = p.getTrigger(GhprbTrigger.class);
        if (trigger == null || (!(trigger instanceof GhprbTrigger))) {
            return null;
        }
        return (GhprbTrigger) trigger;
    }

    public static DescriptorImpl getDscp() {
        return DESCRIPTOR;
    }

    @Override
    public void start(AbstractProject<?, ?> project, boolean newInstance) {
        this.project = project.getName();
        if (project.getProperty(GithubProjectProperty.class) == null) {
            logger.log(Level.INFO, "GitHub project not set up, cannot start ghprb trigger for job " + this.project);
            return;
        }
        try {
            helper = createGhprb(project);
        } catch (IllegalStateException ex) {
            logger.log(Level.SEVERE, "Can't start ghprb trigger", ex);
            return;
        }

        logger.log(Level.INFO, "Starting the ghprb trigger for the {0} job; newInstance is {1}", new String[]{this.project, String.valueOf(newInstance)});
        super.start(project, newInstance);
        helper.init();
    }

    Ghprb createGhprb(AbstractProject<?, ?> project) {
        return new Ghprb(project, this, getDescriptor().getPullRequests(project.getName()));
    }

    @Override
    public void stop() {
        logger.log(Level.INFO, "Stopping the ghprb trigger for project {0}", this.project);
        if (helper != null) {
            helper.stop();
            helper = null;
        }
        super.stop();
    }

    @Override
    public void run() {
        // triggers are always triggered on the cron, but we just no-op if we are using GitHub hooks.
        if (getUseGitHubHooks()) {
            return;
        }
        helper.run();
        getDescriptor().save();
    }

    public QueueTaskFuture<?> startJob(GhprbCause cause, GhprbRepository repo) {
        ArrayList<ParameterValue> values = getDefaultParameters();
        final String commitSha = cause.isMerged() ? "origin/pr/" + cause.getPullID() + "/merge" : cause.getCommit();
        values.add(new StringParameterValue("sha1", commitSha));
        values.add(new StringParameterValue("ghprbActualCommit", cause.getCommit()));
        String triggerAuthor = "";
        String triggerAuthorEmail = "";
        
        try {triggerAuthor = getString(cause.getTriggerSender().getName(), "");} catch (Exception e) {}
        try {triggerAuthorEmail = getString(cause.getTriggerSender().getEmail(), "");} catch (Exception e) {}
        
        setCommitAuthor(cause, values);
        
        values.add(new StringParameterValue("ghprbTriggerAuthor", triggerAuthor));
        values.add(new StringParameterValue("ghprbTriggerAuthorEmail", triggerAuthorEmail));
        final StringParameterValue pullIdPv = new StringParameterValue("ghprbPullId", String.valueOf(cause.getPullID()));
        values.add(pullIdPv);
        values.add(new StringParameterValue("ghprbTargetBranch", String.valueOf(cause.getTargetBranch())));
        values.add(new StringParameterValue("ghprbSourceBranch", String.valueOf(cause.getSourceBranch())));
        values.add(new StringParameterValue("GIT_BRANCH", String.valueOf(cause.getSourceBranch())));
        // it's possible the GHUser doesn't have an associated email address
        values.add(new StringParameterValue("ghprbPullAuthorEmail", getString(cause.getAuthorEmail(), "")));
        values.add(new StringParameterValue("ghprbPullDescription", String.valueOf(cause.getShortDescription())));
        values.add(new StringParameterValue("ghprbPullTitle", String.valueOf(cause.getTitle())));
        values.add(new StringParameterValue("ghprbPullLink", String.valueOf(cause.getUrl())));

        // add the previous pr BuildData as an action so that the correct change log is generated by the GitSCM plugin
        // note that this will be removed from the Actions list after the job is completed so that the old (and incorrect)
        // one isn't there
        return this.job.scheduleBuild2(job.getQuietPeriod(), cause, new ParametersAction(values), findPreviousBuildForPullId(pullIdPv), new RevisionParameterAction(commitSha));
    }
    
    private void setCommitAuthor(GhprbCause cause, ArrayList<ParameterValue> values) {
    	String authorName = "";
    	String authorEmail = "";
    	if (cause.getCommitAuthor() != null) {
    		authorName = getString(cause.getCommitAuthor().getName(), "");
    		authorEmail = getString(cause.getCommitAuthor().getEmail(), "");
    	}
    	
        values.add(new StringParameterValue("ghprbActualCommitAuthor", authorName));
        values.add(new StringParameterValue("ghprbActualCommitAuthorEmail", authorEmail));
    }
    
    private String getString(String actual, String d) {
    	return actual == null ? d : actual;
    }

    /**
     * Find the previous BuildData for the given pull request number; this may return null
     */
    private BuildData findPreviousBuildForPullId(StringParameterValue pullIdPv) {
        // find the previous build for this particular pull request, it may not be the last build
        for (Run<?, ?> r : job.getBuilds()) {
            ParametersAction pa = r.getAction(ParametersAction.class);
            if (pa != null) {
                for (ParameterValue pv : pa.getParameters()) {
                    if (pv.equals(pullIdPv)) {
                        for (BuildData bd : r.getActions(BuildData.class)) {
                            return bd;
                        }
                    }
                }
            }
        }
        return null;
    }

    private ArrayList<ParameterValue> getDefaultParameters() {
        ArrayList<ParameterValue> values = new ArrayList<ParameterValue>();
        ParametersDefinitionProperty pdp = this.job.getProperty(ParametersDefinitionProperty.class);
        if (pdp != null) {
            for (ParameterDefinition pd : pdp.getParameterDefinitions()) {
                if (pd.getName().equals("sha1"))
                    continue;
                values.add(pd.getDefaultParameterValue());
            }
        }
        return values;
    }

    public void addWhitelist(String author) {
        whitelist = whitelist + " " + author;
        try {
            this.job.save();
        } catch (IOException ex) {
            logger.log(Level.SEVERE, "Failed to save new whitelist", ex);
        }
    }

    public String getAdminlist() {
        if (adminlist == null) {
            return "";
        }
        return adminlist;
    }

    public Boolean getAllowMembersOfWhitelistedOrgsAsAdmin() {
        return allowMembersOfWhitelistedOrgsAsAdmin != null && allowMembersOfWhitelistedOrgsAsAdmin;
    }

    public String getWhitelist() {
        if (whitelist == null) {
            return "";
        }
        return whitelist;
    }
    

    public String getCommentFilePath() {
    	return commentFilePath;
    }

    public String getOrgslist() {
        if (orgslist == null) {
            return "";
        }
        return orgslist;
    }

    public String getCron() {
        return cron;
    }

    public String getMsgSuccess() {
        return msgSuccess;
    }

    public String getMsgFailure() {
        return msgFailure;
    }

    public String getTriggerPhrase() {
        if (triggerPhrase == null) {
            return "";
        }
        return triggerPhrase;
    }

    public Boolean getOnlyTriggerPhrase() {
        return onlyTriggerPhrase != null && onlyTriggerPhrase;
    }

    public Boolean getUseGitHubHooks() {
        return useGitHubHooks != null && useGitHubHooks;
    }

    public Boolean getPermitAll() {
        return permitAll != null && permitAll;
    }

    public Boolean isAutoCloseFailedPullRequests() {
        if (autoCloseFailedPullRequests == null) {
            Boolean autoClose = getDescriptor().getAutoCloseFailedPullRequests();
            return (autoClose != null && autoClose);
        }
        return autoCloseFailedPullRequests;
    }

    public Boolean isDisplayBuildErrorsOnDownstreamBuilds() {
        if (displayBuildErrorsOnDownstreamBuilds == null) {
            Boolean displayErrors = getDescriptor().getDisplayBuildErrorsOnDownstreamBuilds();
            return (displayErrors != null && displayErrors);
        }
        return displayBuildErrorsOnDownstreamBuilds;
    }

    public List<GhprbBranch> getWhiteListTargetBranches() {
        if (whiteListTargetBranches == null) {
            return new ArrayList<GhprbBranch>();
        }
        return whiteListTargetBranches;
    }

    public String getCommitStatusContext() {
        return commitStatusContext;
    }

    @Override
    public DescriptorImpl getDescriptor() {
        return DESCRIPTOR;
    }


    @VisibleForTesting
    void setHelper(Ghprb helper) {
        this.helper = helper;
    }

    public GhprbBuilds getBuilds() {
        if(helper == null) {
            logger.log(Level.SEVERE, "The ghprb trigger for {0} wasn''t properly started - helper is null", this.project);
            return null;
        }
        return helper.getBuilds();
    }

    public GhprbRepository getRepository() {
        if(helper == null) {
            logger.log(Level.SEVERE, "The ghprb trigger for {0} wasn''t properly started - helper is null", this.project);
            return null;
        }
        return helper.getRepository();
    }

    public static final class DescriptorImpl extends TriggerDescriptor {
        // GitHub username may only contain alphanumeric characters or dashes and cannot begin with a dash
        private static final Pattern adminlistPattern = Pattern.compile("((\\p{Alnum}[\\p{Alnum}-]*)|\\s)*");
        
        
        /**
         * These settings only really affect testing.  When Jenkins calls configure() then 
         * the formdata will be used to replace all of these fields.
         * Leaving them here is useful for testing, but must not be confused with a 
         * default.  They also should not be used as the default value in the global.jelly
         * file as this value is dynamic and will not be retained once configure() is called.
         */
        private String serverAPIUrl = "https://api.github.com";
        private String whitelistPhrase = ".*add\\W+to\\W+whitelist.*";
        private String okToTestPhrase = ".*ok\\W+to\\W+test.*";
        private String retestPhrase = ".*test\\W+this\\W+please.*";
        private String skipBuildPhrase = ".*\\[skip\\W+ci\\].*";
        private String cron = "H/5 * * * *";
        private Boolean useComments = false;
        private Boolean useDetailedComments = false;
        private int logExcerptLines = 0;
        private String unstableAs = GHCommitState.FAILURE.name();
        private String msgSuccess = "Test PASSed.";
        private String msgFailure = "Test FAILed.";
        private List<GhprbBranch> whiteListTargetBranches;
        private String commitStatusContext = "";
        private Boolean autoCloseFailedPullRequests = false;
        private Boolean displayBuildErrorsOnDownstreamBuilds = false;
        
        
        
        private String username;
        private String password;
        private String accessToken;
        private String adminlist;
        private String publishedURL;
        private String requestForTestingPhrase;
        private transient GhprbGitHub gh;
        // map of jobs (by their fullName) abd their map of pull requests
        private Map<String, ConcurrentMap<Integer, GhprbPullRequest>> jobs;

        public DescriptorImpl() {
            load();
            if (jobs == null) {
                jobs = new HashMap<String, ConcurrentMap<Integer, GhprbPullRequest>>();
            }
        }

        @Override
        public boolean isApplicable(Item item) {
            return item instanceof AbstractProject;
        }

        @Override
        public String getDisplayName() {
            return "GitHub Pull Request Builder";
        }

        @Override
        public boolean configure(StaplerRequest req, JSONObject formData) throws FormException {
            serverAPIUrl = formData.getString("serverAPIUrl");
            username = formData.getString("username");
            password = formData.getString("password");
            accessToken = formData.getString("accessToken");
            adminlist = formData.getString("adminlist");
            publishedURL = formData.getString("publishedURL");
            requestForTestingPhrase = formData.getString("requestForTestingPhrase");
            whitelistPhrase = formData.getString("whitelistPhrase");
            okToTestPhrase = formData.getString("okToTestPhrase");
            retestPhrase = formData.getString("retestPhrase");
            skipBuildPhrase = formData.getString("skipBuildPhrase");
            cron = formData.getString("cron");
            useComments = formData.getBoolean("useComments");
            useDetailedComments = formData.getBoolean("useDetailedComments");
            logExcerptLines = formData.getInt("logExcerptLines");
            unstableAs = formData.getString("unstableAs");
            autoCloseFailedPullRequests = formData.getBoolean("autoCloseFailedPullRequests");
            displayBuildErrorsOnDownstreamBuilds = formData.getBoolean("displayBuildErrorsOnDownstreamBuilds");
            msgSuccess = formData.getString("msgSuccess");
            msgFailure = formData.getString("msgFailure");
            commitStatusContext = formData.getString("commitStatusContext");
            
            save();
            gh = new GhprbGitHub();
            return super.configure(req, formData);
        }

        public FormValidation doCheckAdminlist(@QueryParameter String value) throws ServletException {
            if (!adminlistPattern.matcher(value).matches()) {
                return FormValidation.error("GitHub username may only contain alphanumeric characters or dashes and cannot begin with a dash. Separate them with whitespaces.");
            }
            return FormValidation.ok();
        }

        public FormValidation doCheckServerAPIUrl(@QueryParameter String value) {
            if ("https://api.github.com".equals(value)) {
                return FormValidation.ok();
            }
            if (value.endsWith("/api/v3") || value.endsWith("/api/v3/")) {
                return FormValidation.ok();
            }
            return FormValidation.warning("GitHub API URI is \"https://api.github.com\". GitHub Enterprise API URL ends with \"/api/v3\"");
        }

        public String getUsername() {
            return username;
        }

        public String getPassword() {
            return password;
        }

        public String getAccessToken() {
            return accessToken;
        }

        public String getAdminlist() {
            return adminlist;
        }

        public String getPublishedURL() {
            return publishedURL;
        }

        public String getRequestForTestingPhrase() {
            return requestForTestingPhrase;
        }

        public String getWhitelistPhrase() {
            return whitelistPhrase;
        }

        public String getOkToTestPhrase() {
            return okToTestPhrase;
        }

        public String getRetestPhrase() {
            return retestPhrase;
        }
        
        public String getSkipBuildPhrase() {
            return skipBuildPhrase;
        }

        public String getCron() {
            return cron;
        }

        public Boolean getUseComments() {
            return useComments;
        }

        public Boolean getUseDetailedComments() {
            return useDetailedComments;
        }

        public int getlogExcerptLines() {
            return logExcerptLines;
        }

        public Boolean getAutoCloseFailedPullRequests() {
            return autoCloseFailedPullRequests;
        }

        public Boolean getDisplayBuildErrorsOnDownstreamBuilds() {
            return displayBuildErrorsOnDownstreamBuilds;
        }

        public String getServerAPIUrl() {
            return serverAPIUrl;
        }

        public String getUnstableAs() {
            return unstableAs;
        }

        public String getMsgSuccess(AbstractBuild<?, ?> build) {
            String msg = msgSuccess;
            msg = Ghprb.replaceMacros(build, msg);
            return msg;
        }

        public String getMsgFailure(AbstractBuild<?, ?> build) {
            String msg = msgFailure;
            msg = Ghprb.replaceMacros(build, msg);
            return msg;
        }

        public boolean isUseComments() {
            return (useComments != null && useComments);
        }

<<<<<<< HEAD
        public boolean isUseDetailedComments() {
            return (useDetailedComments != null && useDetailedComments);
=======
        public String getCommitStatusContext() {
            return commitStatusContext;
>>>>>>> 81132cb0
        }

        public GhprbGitHub getGitHub() {
            if (gh == null) {
                gh = new GhprbGitHub();
            }
            return gh;
        }
        
        public ConcurrentMap<Integer, GhprbPullRequest> getPullRequests(String projectName) {
            ConcurrentMap<Integer, GhprbPullRequest> ret;
            if (jobs.containsKey(projectName)) {
                Map<Integer, GhprbPullRequest> map = jobs.get(projectName);
                if (!(map instanceof ConcurrentMap)) {
                    map = new ConcurrentHashMap<Integer, GhprbPullRequest>(map);
                }
                jobs.put(projectName, (ConcurrentMap<Integer, GhprbPullRequest>) map);
                ret = (ConcurrentMap<Integer, GhprbPullRequest>) map;
            } else {
                ret = new ConcurrentHashMap<Integer, GhprbPullRequest>();
                jobs.put(projectName, ret);
            }
            return ret;
        }

        public FormValidation doCreateApiToken(@QueryParameter("username") final String username, @QueryParameter("password") final String password) {
            try {
                GitHub gh = GitHub.connectToEnterprise(this.serverAPIUrl, username, password);
                GHAuthorization token = gh.createToken(Arrays.asList(GHAuthorization.REPO_STATUS, GHAuthorization.REPO), "Jenkins GitHub Pull Request Builder", null);
                return FormValidation.ok("Access token created: " + token.getToken());
            } catch (IOException ex) {
                return FormValidation.error("GitHub API token couldn't be created: " + ex.getMessage());
            }
        }

        public List<GhprbBranch> getWhiteListTargetBranches() {
            return whiteListTargetBranches;
        }
    }
}<|MERGE_RESOLUTION|>--- conflicted
+++ resolved
@@ -6,7 +6,6 @@
 import com.google.common.annotations.VisibleForTesting;
 
 import hudson.Extension;
-import hudson.Util;
 import hudson.model.*;
 import hudson.model.StringParameterValue;
 import hudson.model.queue.QueueTaskFuture;
@@ -15,7 +14,6 @@
 import hudson.triggers.Trigger;
 import hudson.triggers.TriggerDescriptor;
 import hudson.util.FormValidation;
-import hudson.util.LogTaskListener;
 import net.sf.json.JSONObject;
 
 import org.kohsuke.github.GHAuthorization;
@@ -56,12 +54,9 @@
     private Boolean autoCloseFailedPullRequests;
     private Boolean displayBuildErrorsOnDownstreamBuilds;
     private List<GhprbBranch> whiteListTargetBranches;
-<<<<<<< HEAD
     private String msgSuccess;
     private String msgFailure;
-=======
     private String commitStatusContext;
->>>>>>> 81132cb0
     private transient Ghprb helper;
     private String project;
 
@@ -79,12 +74,9 @@
                         String commentFilePath,
                         List<GhprbBranch> whiteListTargetBranches,
                         Boolean allowMembersOfWhitelistedOrgsAsAdmin,
-<<<<<<< HEAD
                         String msgSuccess,
-                        String msgFailure) throws ANTLRException {
-=======
+                        String msgFailure,
                         String commitStatusContext) throws ANTLRException {
->>>>>>> 81132cb0
         super(cron);
         this.adminlist = adminlist;
         this.whitelist = whitelist;
@@ -556,13 +548,12 @@
             return (useComments != null && useComments);
         }
 
-<<<<<<< HEAD
         public boolean isUseDetailedComments() {
             return (useDetailedComments != null && useDetailedComments);
-=======
+        }
+        
         public String getCommitStatusContext() {
             return commitStatusContext;
->>>>>>> 81132cb0
         }
 
         public GhprbGitHub getGitHub() {
