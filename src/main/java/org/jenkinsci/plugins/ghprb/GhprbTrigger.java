package org.jenkinsci.plugins.ghprb;

import antlr.ANTLRException;

import com.coravy.hudson.plugins.github.GithubProjectProperty;
import com.google.common.annotations.VisibleForTesting;

import hudson.Extension;
import hudson.Util;
import hudson.model.*;
import hudson.model.queue.QueueTaskFuture;
import hudson.plugins.git.util.BuildData;
import hudson.triggers.TriggerDescriptor;
import hudson.util.DescribableList;
import hudson.util.FormValidation;
import hudson.util.ListBoxModel;
import net.sf.json.JSONArray;
import net.sf.json.JSONObject;

import org.apache.commons.lang.StringUtils;
import org.jenkinsci.plugins.ghprb.extensions.GhprbExtension;
import org.jenkinsci.plugins.ghprb.extensions.GhprbExtensionDescriptor;
import org.jenkinsci.plugins.ghprb.extensions.comments.GhprbBuildLog;
import org.jenkinsci.plugins.ghprb.extensions.comments.GhprbBuildResultMessage;
import org.jenkinsci.plugins.ghprb.extensions.comments.GhprbBuildStatus;
import org.jenkinsci.plugins.ghprb.extensions.comments.GhprbPublishJenkinsUrl;
import org.kohsuke.github.GHAuthorization;
import org.kohsuke.github.GHCommitState;
import org.kohsuke.github.GitHub;
import org.kohsuke.stapler.DataBoundConstructor;
import org.kohsuke.stapler.QueryParameter;
import org.kohsuke.stapler.StaplerRequest;

import javax.servlet.ServletException;

import java.io.IOException;
import java.util.*;
import java.util.concurrent.ConcurrentHashMap;
import java.util.concurrent.ConcurrentMap;
import java.util.logging.Level;
import java.util.logging.Logger;
import java.util.regex.Pattern;

/**
 * @author Honza Brázdil <jbrazdil@redhat.com>
 */
public class GhprbTrigger extends GhprbTriggerBackwardsCompatible {

    @Extension
    public static final DescriptorImpl DESCRIPTOR = new DescriptorImpl();
    private static final Logger logger = Logger.getLogger(GhprbTrigger.class.getName());
    private final String adminlist;
    private final Boolean allowMembersOfWhitelistedOrgsAsAdmin;
    private final String orgslist;
    private final String cron;
    private final String triggerPhrase;
    private final Boolean onlyTriggerPhrase;
    private final Boolean useGitHubHooks;
    private final Boolean permitAll;
    private String whitelist;
    private Boolean autoCloseFailedPullRequests;
    private Boolean displayBuildErrorsOnDownstreamBuilds;
    private List<GhprbBranch> whiteListTargetBranches;
    private String commitStatusContext;
    private transient Ghprb helper;
    private String project;
    

    private DescribableList<GhprbExtension, GhprbExtensionDescriptor> extensions;
    
    public DescribableList<GhprbExtension, GhprbExtensionDescriptor> getExtensions() {
        if (extensions == null) {
            extensions = new DescribableList<GhprbExtension, GhprbExtensionDescriptor>(Saveable.NOOP,Util.fixNull(extensions));
        }
        return extensions;
    }
    
    private void setExtensions(List<GhprbExtension> extensions) {
        this.extensions = new DescribableList<GhprbExtension, GhprbExtensionDescriptor>(
                Saveable.NOOP,Util.fixNull(extensions));
    }

    @DataBoundConstructor
    public GhprbTrigger(String adminlist, 
            String whitelist, 
            String orgslist, 
            String cron, 
            String triggerPhrase, 
            Boolean onlyTriggerPhrase, 
            Boolean useGitHubHooks, 
            Boolean permitAll,
            Boolean autoCloseFailedPullRequests, 
            Boolean displayBuildErrorsOnDownstreamBuilds, 
            String commentFilePath, 
            List<GhprbBranch> whiteListTargetBranches,
            Boolean allowMembersOfWhitelistedOrgsAsAdmin, 
            String msgSuccess, 
            String msgFailure, 
            String commitStatusContext,
            List<GhprbExtension> extensions
            ) throws ANTLRException {
        super(cron);
        this.adminlist = adminlist;
        this.whitelist = whitelist;
        this.orgslist = orgslist;
        this.cron = cron;
        this.triggerPhrase = triggerPhrase;
        this.onlyTriggerPhrase = onlyTriggerPhrase;
        this.useGitHubHooks = useGitHubHooks;
        this.permitAll = permitAll;
        this.autoCloseFailedPullRequests = autoCloseFailedPullRequests;
        this.displayBuildErrorsOnDownstreamBuilds = displayBuildErrorsOnDownstreamBuilds;
        this.whiteListTargetBranches = whiteListTargetBranches;
        this.commitStatusContext = commitStatusContext;
        this.allowMembersOfWhitelistedOrgsAsAdmin = allowMembersOfWhitelistedOrgsAsAdmin;
        this.msgSuccess = msgSuccess;
        this.msgFailure = msgFailure;
        setExtensions(extensions);
    }

    @Override
    public Object readResolve() {
        convertPropertiesToExtensions();
        return this;
    }
    
    public static DescriptorImpl getDscp() {
        return DESCRIPTOR;
    }

    @Override
    public void start(AbstractProject<?, ?> project, boolean newInstance) {
        this.project = project.getFullName();
        
        if (project.isDisabled()) {
            logger.log(Level.FINE, "Project is disabled, not starting trigger for job " + this.project);
            return;
        }
        if (project.getProperty(GithubProjectProperty.class) == null) {
            logger.log(Level.INFO, "GitHub project not set up, cannot start ghprb trigger for job " + this.project);
            return;
        }
        try {
            helper = createGhprb(project);
        } catch (IllegalStateException ex) {
            logger.log(Level.SEVERE, "Can't start ghprb trigger", ex);
            return;
        }

        logger.log(Level.INFO, "Starting the ghprb trigger for the {0} job; newInstance is {1}", 
                new String[] { this.project, String.valueOf(newInstance) });
        super.start(project, newInstance);
        helper.init();
    }

    Ghprb createGhprb(AbstractProject<?, ?> project) {
        return new Ghprb(project, this, getDescriptor().getPullRequests(project.getFullName()));
    }

    @Override
    public void stop() {
        logger.log(Level.INFO, "Stopping the ghprb trigger for project {0}", this.project);
        if (helper != null) {
            helper.stop();
            helper = null;
        }
        super.stop();
    }

    @Override
    public void run() {
        // triggers are always triggered on the cron, but we just no-op if we are using GitHub hooks.
        if (getUseGitHubHooks()) {
            return;
        }

        if (helper == null) {
<<<<<<< HEAD
            logger.log(Level.INFO, "Helper is null, unable to run trigger");
            return;
        }
        
=======
            logger.log(Level.SEVERE, "Helper is null, unable to run trigger");
            return;
        }

>>>>>>> f0605a46
        if (helper.isProjectDisabled()) {
            logger.log(Level.FINE, "Project is disabled, ignoring trigger run call");
            return;
        }
        
<<<<<<< HEAD
        logger.log(Level.FINE, "Running trigger for {0}", project);
        
=======
>>>>>>> f0605a46
        helper.run();
        getDescriptor().save();
    }

    public QueueTaskFuture<?> startJob(GhprbCause cause, GhprbRepository repo) {
        ArrayList<ParameterValue> values = getDefaultParameters();
        final String commitSha = cause.isMerged() ? "origin/pr/" + cause.getPullID() + "/merge" : cause.getCommit();
        values.add(new StringParameterValue("sha1", commitSha));
        values.add(new StringParameterValue("ghprbActualCommit", cause.getCommit()));
        String triggerAuthor = "";
        String triggerAuthorEmail = "";

        try {
            triggerAuthor = getString(cause.getTriggerSender().getName(), "");
        } catch (Exception e) {}
        try {
            triggerAuthorEmail = getString(cause.getTriggerSender().getEmail(), "");
        } catch (Exception e) {}

        setCommitAuthor(cause, values);

        values.add(new StringParameterValue("ghprbTriggerAuthor", triggerAuthor));
        values.add(new StringParameterValue("ghprbTriggerAuthorEmail", triggerAuthorEmail));
        final StringParameterValue pullIdPv = new StringParameterValue("ghprbPullId", String.valueOf(cause.getPullID()));
        values.add(pullIdPv);
        values.add(new StringParameterValue("ghprbTargetBranch", String.valueOf(cause.getTargetBranch())));
        values.add(new StringParameterValue("ghprbSourceBranch", String.valueOf(cause.getSourceBranch())));
        values.add(new StringParameterValue("GIT_BRANCH", String.valueOf(cause.getSourceBranch())));
        // it's possible the GHUser doesn't have an associated email address
        values.add(new StringParameterValue("ghprbPullAuthorEmail", getString(cause.getAuthorEmail(), "")));
        values.add(new StringParameterValue("ghprbPullDescription", String.valueOf(cause.getShortDescription())));
        values.add(new StringParameterValue("ghprbPullTitle", String.valueOf(cause.getTitle())));
        values.add(new StringParameterValue("ghprbPullLink", String.valueOf(cause.getUrl())));

        // add the previous pr BuildData as an action so that the correct change log is generated by the GitSCM plugin
        // note that this will be removed from the Actions list after the job is completed so that the old (and incorrect)
        // one isn't there
        return this.job.scheduleBuild2(job.getQuietPeriod(), cause, new ParametersAction(values), findPreviousBuildForPullId(pullIdPv));
    }

    private void setCommitAuthor(GhprbCause cause, ArrayList<ParameterValue> values) {
        String authorName = "";
        String authorEmail = "";
        if (cause.getCommitAuthor() != null) {
            authorName = getString(cause.getCommitAuthor().getName(), "");
            authorEmail = getString(cause.getCommitAuthor().getEmail(), "");
        }

        values.add(new StringParameterValue("ghprbActualCommitAuthor", authorName));
        values.add(new StringParameterValue("ghprbActualCommitAuthorEmail", authorEmail));
    }

    private String getString(String actual, String d) {
        return actual == null ? d : actual;
    }

    /**
     * Find the previous BuildData for the given pull request number; this may return null
     */
    private BuildData findPreviousBuildForPullId(StringParameterValue pullIdPv) {
        // find the previous build for this particular pull request, it may not be the last build
        for (Run<?, ?> r : job.getBuilds()) {
            ParametersAction pa = r.getAction(ParametersAction.class);
            if (pa != null) {
                for (ParameterValue pv : pa.getParameters()) {
                    if (pv.equals(pullIdPv)) {
                        for (BuildData bd : r.getActions(BuildData.class)) {
                            return bd;
                        }
                    }
                }
            }
        }
        return null;
    }

    private ArrayList<ParameterValue> getDefaultParameters() {
        ArrayList<ParameterValue> values = new ArrayList<ParameterValue>();
        ParametersDefinitionProperty pdp = this.job.getProperty(ParametersDefinitionProperty.class);
        if (pdp != null) {
            for (ParameterDefinition pd : pdp.getParameterDefinitions()) {
                if (pd.getName().equals("sha1"))
                    continue;
                values.add(pd.getDefaultParameterValue());
            }
        }
        return values;
    }

    public void addWhitelist(String author) {
        whitelist = whitelist + " " + author;
        try {
            this.job.save();
        } catch (IOException ex) {
            logger.log(Level.SEVERE, "Failed to save new whitelist", ex);
        }
    }

    public String getAdminlist() {
        if (adminlist == null) {
            return "";
        }
        return adminlist;
    }

    public Boolean getAllowMembersOfWhitelistedOrgsAsAdmin() {
        return allowMembersOfWhitelistedOrgsAsAdmin != null && allowMembersOfWhitelistedOrgsAsAdmin;
    }

    public String getWhitelist() {
        if (whitelist == null) {
            return "";
        }
        return whitelist;
    }

    public String getOrgslist() {
        if (orgslist == null) {
            return "";
        }
        return orgslist;
    }

    public String getCron() {
        return cron;
    }

    public String getTriggerPhrase() {
        if (triggerPhrase == null) {
            return "";
        }
        return triggerPhrase;
    }

    public Boolean getOnlyTriggerPhrase() {
        return onlyTriggerPhrase != null && onlyTriggerPhrase;
    }

    public Boolean getUseGitHubHooks() {
        return useGitHubHooks != null && useGitHubHooks;
    }

    public Boolean getPermitAll() {
        return permitAll != null && permitAll;
    }

    public Boolean isAutoCloseFailedPullRequests() {
        if (autoCloseFailedPullRequests == null) {
            Boolean autoClose = getDescriptor().getAutoCloseFailedPullRequests();
            return (autoClose != null && autoClose);
        }
        return autoCloseFailedPullRequests;
    }

    public Boolean isDisplayBuildErrorsOnDownstreamBuilds() {
        if (displayBuildErrorsOnDownstreamBuilds == null) {
            Boolean displayErrors = getDescriptor().getDisplayBuildErrorsOnDownstreamBuilds();
            return (displayErrors != null && displayErrors);
        }
        return displayBuildErrorsOnDownstreamBuilds;
    }

    public List<GhprbBranch> getWhiteListTargetBranches() {
        if (whiteListTargetBranches == null) {
            return new ArrayList<GhprbBranch>();
        }
        return whiteListTargetBranches;
    }

    public String getCommitStatusContext() {
        return commitStatusContext;
    }

    @Override
    public DescriptorImpl getDescriptor() {
        return DESCRIPTOR;
    }

    @VisibleForTesting
    void setHelper(Ghprb helper) {
        this.helper = helper;
    }

    public GhprbBuilds getBuilds() {
        if (helper == null) {
            logger.log(Level.SEVERE, "The ghprb trigger for {0} wasn''t properly started - helper is null", this.project);
            return null;
        }
        return helper.getBuilds();
    }

    public GhprbRepository getRepository() {
        if (helper == null) {
            logger.log(Level.SEVERE, "The ghprb trigger for {0} wasn''t properly started - helper is null", this.project);
            return null;
        }
        return helper.getRepository();
    }

    public static final class DescriptorImpl extends TriggerDescriptor {
        // GitHub username may only contain alphanumeric characters or dashes and cannot begin with a dash
        private static final Pattern adminlistPattern = Pattern.compile("((\\p{Alnum}[\\p{Alnum}-]*)|\\s)*");

        /**
         * These settings only really affect testing. When Jenkins calls configure() then the formdata will 
         * be used to replace all of these fields. Leaving them here is useful for
         * testing, but must not be confused with a default. They also should not be used as the default 
         * value in the global.jelly file as this value is dynamic and will not be
         * retained once configure() is called.
         */
        private String serverAPIUrl = "https://api.github.com";
        private String whitelistPhrase = ".*add\\W+to\\W+whitelist.*";
        private String okToTestPhrase = ".*ok\\W+to\\W+test.*";
        private String retestPhrase = ".*test\\W+this\\W+please.*";
        private String skipBuildPhrase = ".*\\[skip\\W+ci\\].*";
        private String cron = "H/5 * * * *";
        private Boolean useComments = false;
        private Boolean useDetailedComments = false;
        private GHCommitState unstableAs = GHCommitState.FAILURE;
        private List<GhprbBranch> whiteListTargetBranches;
        private String commitStatusContext = "";
        private Boolean autoCloseFailedPullRequests = false;
        private Boolean displayBuildErrorsOnDownstreamBuilds = false;

        private String username;
        private String password;
        private String accessToken;
        private String adminlist;
        
        @Deprecated
        private String publishedURL;
        @Deprecated
        private Integer logExcerptLines = 0;
        @Deprecated
        private String msgSuccess;
        @Deprecated
        private String msgFailure;
        
        private String requestForTestingPhrase;
        private transient GhprbGitHub gh;
        // map of jobs (by their fullName) and their map of pull requests
        private Map<String, ConcurrentMap<Integer, GhprbPullRequest>> jobs;
        
        public List<GhprbExtensionDescriptor> getExtensionDescriptors() {
            return GhprbExtensionDescriptor.allProject();
        }
        
        public List<GhprbExtensionDescriptor> getGlobalExtensionDescriptors() {
            return GhprbExtensionDescriptor.allGlobal();
        }
        
        private DescribableList<GhprbExtension, GhprbExtensionDescriptor> extensions;
        
        public DescribableList<GhprbExtension, GhprbExtensionDescriptor> getExtensions() {
            if (extensions == null) {
                extensions = new DescribableList<GhprbExtension, GhprbExtensionDescriptor>(Saveable.NOOP);
            }
            return extensions;
        }

        public DescriptorImpl() {
            load();
            readBackFromLegacy();
            if (jobs == null) {
                jobs = new HashMap<String, ConcurrentMap<Integer, GhprbPullRequest>>();
            }
        }

        @Override
        public boolean isApplicable(Item item) {
            return true;
        }

        @Override
        public String getDisplayName() {
            return "GitHub Pull Request Builder";
        }

        @Override
        public boolean configure(StaplerRequest req, JSONObject formData) throws FormException {
            serverAPIUrl = formData.getString("serverAPIUrl");
            username = formData.getString("username");
            password = formData.getString("password");
            accessToken = formData.getString("accessToken");
            adminlist = formData.getString("adminlist");
            requestForTestingPhrase = formData.getString("requestForTestingPhrase");
            whitelistPhrase = formData.getString("whitelistPhrase");
            okToTestPhrase = formData.getString("okToTestPhrase");
            retestPhrase = formData.getString("retestPhrase");
            skipBuildPhrase = formData.getString("skipBuildPhrase");
            cron = formData.getString("cron");
            useComments = formData.getBoolean("useComments");
            useDetailedComments = formData.getBoolean("useDetailedComments");
            unstableAs = GHCommitState.valueOf(formData.getString("unstableAs"));
            autoCloseFailedPullRequests = formData.getBoolean("autoCloseFailedPullRequests");
            displayBuildErrorsOnDownstreamBuilds = formData.getBoolean("displayBuildErrorsOnDownstreamBuilds");
            commitStatusContext = formData.getString("commitStatusContext");
            
            extensions = new DescribableList<GhprbExtension, GhprbExtensionDescriptor>(Saveable.NOOP);
            
            Object exts = formData.get("extensions");
            if (exts != null) {
                JSONArray extsArray;
                if (exts instanceof JSONArray) {
                    extsArray = formData.getJSONArray("extensions");
                    for (int i=0; i<extsArray.size(); ++i) {
                        JSONObject next = extsArray.getJSONObject(i);
                        extensions.add(createExtension(req, next));
                    }   
                } else {
                    extensions.add(createExtension(req, (JSONObject)exts));
                }
            }
            readBackFromLegacy();

            save();
            gh = new GhprbGitHub();
            return super.configure(req, formData);
        }
        
        private GhprbExtension createExtension(StaplerRequest req, JSONObject json) {
            String clazz = json.getString("stapler-class");
            if (StringUtils.isEmpty(clazz)) {
                return null;
            }
            Class<?> type;
            try {
                type = Class.forName(clazz);
                GhprbExtension extension = (GhprbExtension) req.bindJSON(type, json);
                return extension;
            } catch (ClassNotFoundException e) {
                e.printStackTrace();
            }
            return null;
        }

        public FormValidation doCheckAdminlist(@QueryParameter String value) throws ServletException {
            if (!adminlistPattern.matcher(value).matches()) {
                return FormValidation.error("GitHub username may only contain alphanumeric characters or dashes "
                        + "and cannot begin with a dash. Separate them with whitespaces.");
            }
            return FormValidation.ok();
        }

        public FormValidation doCheckServerAPIUrl(@QueryParameter String value) {
            if ("https://api.github.com".equals(value)) {
                return FormValidation.ok();
            }
            if (value.endsWith("/api/v3") || value.endsWith("/api/v3/")) {
                return FormValidation.ok();
            }
            return FormValidation.warning("GitHub API URI is \"https://api.github.com\". GitHub Enterprise API URL ends with \"/api/v3\"");
        }
        
        public ListBoxModel doFillUnstableAsItems() {
            ListBoxModel items = new ListBoxModel();
            GHCommitState[] results = new GHCommitState[] {GHCommitState.SUCCESS,GHCommitState.ERROR,GHCommitState.FAILURE};
            for (GHCommitState nextResult : results) {
                String text = StringUtils.capitalize(nextResult.toString().toLowerCase());
                items.add(text, nextResult.toString());
                if (unstableAs.toString().equals(nextResult)) {
                    items.get(items.size()-1).selected = true;
                } 
            }

            return items;
        }

        public String getUsername() {
            return username;
        }

        public String getPassword() {
            return password;
        }

        public String getAccessToken() {
            return accessToken;
        }

        public String getAdminlist() {
            return adminlist;
        }

        public String getRequestForTestingPhrase() {
            return requestForTestingPhrase;
        }

        public String getWhitelistPhrase() {
            return whitelistPhrase;
        }

        public String getOkToTestPhrase() {
            return okToTestPhrase;
        }

        public String getRetestPhrase() {
            return retestPhrase;
        }

        public String getSkipBuildPhrase() {
            return skipBuildPhrase;
        }

        public String getCron() {
            return cron;
        }

        public Boolean getUseComments() {
            return useComments;
        }

        public Boolean getUseDetailedComments() {
            return useDetailedComments;
        }


        public Boolean getAutoCloseFailedPullRequests() {
            return autoCloseFailedPullRequests;
        }

        public Boolean getDisplayBuildErrorsOnDownstreamBuilds() {
            return displayBuildErrorsOnDownstreamBuilds;
        }

        public String getServerAPIUrl() {
            return serverAPIUrl;
        }

        public GHCommitState getUnstableAs() {
            return unstableAs;
        }

        public boolean isUseComments() {
            return (useComments != null && useComments);
        }

        public boolean isUseDetailedComments() {
            return (useDetailedComments != null && useDetailedComments);
        }

        public String getCommitStatusContext() {
            return commitStatusContext;
        }

        public GhprbGitHub getGitHub() {
            if (gh == null) {
                gh = new GhprbGitHub();
            }
            return gh;
        }
        

        @VisibleForTesting
        void setGitHub(GhprbGitHub gh) {
            this.gh = gh;
        }

        public ConcurrentMap<Integer, GhprbPullRequest> getPullRequests(String projectName) {
            ConcurrentMap<Integer, GhprbPullRequest> ret;
            if (jobs.containsKey(projectName)) {
                Map<Integer, GhprbPullRequest> map = jobs.get(projectName);
                if (!(map instanceof ConcurrentMap)) {
                    map = new ConcurrentHashMap<Integer, GhprbPullRequest>(map);
                }
                jobs.put(projectName, (ConcurrentMap<Integer, GhprbPullRequest>) map);
                ret = (ConcurrentMap<Integer, GhprbPullRequest>) map;
            } else {
                ret = new ConcurrentHashMap<Integer, GhprbPullRequest>();
                jobs.put(projectName, ret);
            }
            return ret;
        }

        public FormValidation doCreateApiToken(@QueryParameter("username") final String username, 
                @QueryParameter("password") final String password) {
            try {
                GitHub gh = GitHub.connectToEnterprise(this.serverAPIUrl, username, password);
                GHAuthorization token = gh.createToken(Arrays.asList(GHAuthorization.REPO_STATUS, 
                        GHAuthorization.REPO), "Jenkins GitHub Pull Request Builder", null);
                return FormValidation.ok("Access token created: " + token.getToken());
            } catch (IOException ex) {
                return FormValidation.error("GitHub API token couldn't be created: " + ex.getMessage());
            }
        }

        public List<GhprbBranch> getWhiteListTargetBranches() {
            return whiteListTargetBranches;
        }
        
        public void readBackFromLegacy() {
            if (logExcerptLines != null && logExcerptLines > 0) {
                addIfMissing(new GhprbBuildLog(logExcerptLines));
                // logExceprtLines = null;
            }
            if (!StringUtils.isEmpty(publishedURL)) {
                addIfMissing(new GhprbPublishJenkinsUrl(publishedURL));
            }
            if (!StringUtils.isEmpty(msgFailure) || !StringUtils.isEmpty(msgSuccess)) {
                List<GhprbBuildResultMessage> messages = new ArrayList<GhprbBuildResultMessage>(2);
                if (!StringUtils.isEmpty(msgFailure)) {
                    messages.add(new GhprbBuildResultMessage(GHCommitState.FAILURE, msgFailure));
                    msgFailure = null;
                }
                if (!StringUtils.isEmpty(msgSuccess)) {
                    messages.add(new GhprbBuildResultMessage(GHCommitState.SUCCESS, msgSuccess));
                    msgSuccess = null;
                }
                addIfMissing(new GhprbBuildStatus(messages));
            }
        }
        

        private void addIfMissing(GhprbExtension ext) {
            if (getExtensions().get(ext.getClass()) == null) {
                getExtensions().add(ext);
            }
        }
        
    }
}<|MERGE_RESOLUTION|>--- conflicted
+++ resolved
@@ -113,8 +113,6 @@
         this.whiteListTargetBranches = whiteListTargetBranches;
         this.commitStatusContext = commitStatusContext;
         this.allowMembersOfWhitelistedOrgsAsAdmin = allowMembersOfWhitelistedOrgsAsAdmin;
-        this.msgSuccess = msgSuccess;
-        this.msgFailure = msgFailure;
         setExtensions(extensions);
     }
 
@@ -175,27 +173,17 @@
         }
 
         if (helper == null) {
-<<<<<<< HEAD
-            logger.log(Level.INFO, "Helper is null, unable to run trigger");
-            return;
-        }
-        
-=======
             logger.log(Level.SEVERE, "Helper is null, unable to run trigger");
             return;
         }
 
->>>>>>> f0605a46
         if (helper.isProjectDisabled()) {
             logger.log(Level.FINE, "Project is disabled, ignoring trigger run call");
             return;
         }
         
-<<<<<<< HEAD
         logger.log(Level.FINE, "Running trigger for {0}", project);
         
-=======
->>>>>>> f0605a46
         helper.run();
         getDescriptor().save();
     }
@@ -425,14 +413,6 @@
         private String accessToken;
         private String adminlist;
         
-        @Deprecated
-        private String publishedURL;
-        @Deprecated
-        private Integer logExcerptLines = 0;
-        @Deprecated
-        private String msgSuccess;
-        @Deprecated
-        private String msgFailure;
         
         private String requestForTestingPhrase;
         private transient GhprbGitHub gh;
@@ -686,6 +666,16 @@
             return whiteListTargetBranches;
         }
         
+
+        @Deprecated
+        private transient String publishedURL;
+        @Deprecated
+        private transient Integer logExcerptLines = 0;
+        @Deprecated
+        private transient String msgSuccess;
+        @Deprecated
+        private transient String msgFailure;
+        
         public void readBackFromLegacy() {
             if (logExcerptLines != null && logExcerptLines > 0) {
                 addIfMissing(new GhprbBuildLog(logExcerptLines));
