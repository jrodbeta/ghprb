package org.jenkinsci.plugins.ghprb;

import com.cloudbees.plugins.credentials.CredentialsMatchers;
import com.cloudbees.plugins.credentials.CredentialsProvider;
import com.cloudbees.plugins.credentials.CredentialsScope;
import com.cloudbees.plugins.credentials.CredentialsStore;
import com.cloudbees.plugins.credentials.SystemCredentialsProvider;
import com.cloudbees.plugins.credentials.common.StandardCredentials;
import com.cloudbees.plugins.credentials.domains.Domain;
import com.cloudbees.plugins.credentials.domains.DomainSpecification;
import com.cloudbees.plugins.credentials.domains.HostnamePortSpecification;
import com.cloudbees.plugins.credentials.domains.HostnameSpecification;
import com.cloudbees.plugins.credentials.domains.PathSpecification;
import com.cloudbees.plugins.credentials.domains.SchemeSpecification;
import com.cloudbees.plugins.credentials.domains.URIRequirementBuilder;
import com.cloudbees.plugins.credentials.impl.UsernamePasswordCredentialsImpl;
import com.coravy.hudson.plugins.github.GithubProjectProperty;

import hudson.Util;
import hudson.model.AbstractBuild;
import hudson.model.AbstractProject;
import hudson.model.Cause;
import hudson.model.Item;
import hudson.model.ItemGroup;
import hudson.model.Result;
import hudson.model.Saveable;
import hudson.model.TaskListener;
import hudson.security.ACL;
import hudson.util.DescribableList;
import hudson.util.Secret;

import org.apache.commons.collections.Predicate;
import org.apache.commons.collections.PredicateUtils;
import org.apache.commons.collections.functors.InstanceofPredicate;
import org.apache.commons.lang.StringUtils;
import org.jenkinsci.plugins.ghprb.extensions.GhprbExtension;
import org.jenkinsci.plugins.ghprb.extensions.GhprbExtensionDescriptor;
import org.jenkinsci.plugins.ghprb.extensions.GhprbProjectExtension;
import org.jenkinsci.plugins.plaincredentials.impl.StringCredentialsImpl;
import org.kohsuke.github.GHCommitState;
import org.kohsuke.github.GHUser;

import java.net.URI;
import java.util.*;
import java.util.concurrent.ConcurrentMap;
import java.util.logging.Level;
import java.util.logging.Logger;
import java.util.regex.Matcher;
import java.util.regex.Pattern;

import jenkins.model.Jenkins;

/**
 * @author janinko
 */
public class Ghprb {
    private static final Logger logger = Logger.getLogger(Ghprb.class.getName());
    private static final Pattern githubUserRepoPattern = Pattern.compile("^(http[s]?://[^/]*)/([^/]*)/([^/]*).*");

    private final GhprbTrigger trigger;
    private final AbstractProject<?, ?> project;
    private GhprbRepository repository;
    private GhprbBuilds builds;

    public Ghprb(AbstractProject<?, ?> project, GhprbTrigger trigger, ConcurrentMap<Integer, GhprbPullRequest> pulls) {
        this.project = project;

        final GithubProjectProperty ghpp = project.getProperty(GithubProjectProperty.class);
        if (ghpp == null || ghpp.getProjectUrl() == null) {
            throw new IllegalStateException("A GitHub project url is required.");
        }
        String baseUrl = ghpp.getProjectUrl().baseUrl();
        Matcher m = githubUserRepoPattern.matcher(baseUrl);
        if (!m.matches()) {
            throw new IllegalStateException(String.format("Invalid GitHub project url: %s", baseUrl));
        }
        final String user = m.group(2);
        final String repo = m.group(3);

        this.trigger = trigger;

        this.repository = new GhprbRepository(user, repo, this, pulls);
        this.builds = new GhprbBuilds(trigger, repository);
    }

    public void init() {
        this.repository.init();
        if (trigger.getUseGitHubHooks()) {
            this.repository.createHook();
        }
    }

    public void addWhitelist(String author) {
        logger.log(Level.INFO, "Adding {0} to whitelist", author);
        trigger.addWhitelist(author);
    }
    
    public boolean isProjectDisabled() {
        return project.isDisabled();
    }

    public GhprbBuilds getBuilds() {
        return builds;
    }

    public GhprbTrigger getTrigger() {
        return trigger;
    }

    public GhprbRepository getRepository() {
        return repository;
    }

    public GhprbGitHub getGitHub() {
        return new GhprbGitHub(trigger);
    }

    void run() {
        repository.check();
    }

    void stop() {
        repository = null;
        builds = null;
    }

    // These used to be stored on the object in the constructor.
    // But because the object is only instantiated once per PR, configuration would go stale.
    // Some optimization could be done around re-compiling regex/hash sets, but beyond that we still have to re-pull the text.
    private Pattern retestPhrasePattern() {
        return Pattern.compile(trigger.getDescriptor().getRetestPhrase());
    }

    private Pattern whitelistPhrasePattern() {
        return Pattern.compile(trigger.getDescriptor().getWhitelistPhrase());
    }

    private Pattern oktotestPhrasePattern() {
        return Pattern.compile(trigger.getDescriptor().getOkToTestPhrase());
    }

    private String triggerPhrase() {
        return trigger.getTriggerPhrase();
    }

    private HashSet<String> admins() {
        HashSet<String> adminList;
        adminList = new HashSet<String>(Arrays.asList(trigger.getAdminlist().split("\\s+")));
        adminList.remove("");
        return adminList;
    }

    private HashSet<String> whitelisted() {
        HashSet<String> whitelistedList;
        whitelistedList = new HashSet<String>(Arrays.asList(trigger.getWhitelist().split("\\s+")));
        whitelistedList.remove("");
        return whitelistedList;
    }

    private HashSet<String> organisations() {
        HashSet<String> organisationsList;
        organisationsList = new HashSet<String>(Arrays.asList(trigger.getOrgslist().split("\\s+")));
        organisationsList.remove("");
        return organisationsList;
    }

    public boolean isRetestPhrase(String comment) {
        return retestPhrasePattern().matcher(comment).matches();
    }

    public boolean isWhitelistPhrase(String comment) {
        return whitelistPhrasePattern().matcher(comment).matches();
    }

    public boolean isOktotestPhrase(String comment) {
        return oktotestPhrasePattern().matcher(comment).matches();
    }

    public boolean isTriggerPhrase(String comment) {
<<<<<<< HEAD
        return !triggerPhrase.equals("") && comment != null && comment.contains(triggerPhrase);
=======
        return !triggerPhrase().equals("") && comment.contains(triggerPhrase());
>>>>>>> 2c868072
    }

    public boolean ifOnlyTriggerPhrase() {
        return trigger.getOnlyTriggerPhrase();
    }

    public boolean isWhitelisted(GHUser user) {
        return trigger.getPermitAll()
                || whitelisted().contains(user.getLogin())
                || admins().contains(user.getLogin())
                || isInWhitelistedOrganisation(user);
    }

    public boolean isAdmin(GHUser user) {
        return admins().contains(user.getLogin())
                || (trigger.getAllowMembersOfWhitelistedOrgsAsAdmin()
                        && isInWhitelistedOrganisation(user));
    }

    public boolean isBotUser(GHUser user) {
        return user != null && user.getLogin().equals(getGitHub().getBotUserLogin());
    }

    private boolean isInWhitelistedOrganisation(GHUser user) {
        for (String organisation : organisations()) {
            if (getGitHub().isUserMemberOfOrganization(organisation, user)) {
                return true;
            }
        }
        return false;
    }

    List<GhprbBranch> getWhiteListTargetBranches() {
        return trigger.getWhiteListTargetBranches();
    }

    public static String replaceMacros(AbstractBuild<?, ?> build, TaskListener listener, String inputString) {
        String returnString = inputString;
        if (build != null && inputString != null) {
            try {
                Map<String, String> messageEnvVars = new HashMap<String, String>();

                messageEnvVars.putAll(build.getCharacteristicEnvVars());
                messageEnvVars.putAll(build.getBuildVariables());
                messageEnvVars.putAll(build.getEnvironment(listener));

                returnString = Util.replaceMacro(inputString, messageEnvVars);

            } catch (Exception e) {
                logger.log(Level.SEVERE, "Couldn't replace macros in message: ", e);
            }
        }
        return returnString;
    }
    

    public static String replaceMacros(AbstractProject<?, ?> project, String inputString) {
        String returnString = inputString;
        if (project != null && inputString != null) {
            try {
                Map<String, String> messageEnvVars = new HashMap<String, String>();

                messageEnvVars.putAll(project.getCharacteristicEnvVars());

                returnString = Util.replaceMacro(inputString, messageEnvVars);

            } catch (Exception e) {
                logger.log(Level.SEVERE, "Couldn't replace macros in message: ", e);
            }
        }
        return returnString;
    }
    
    public static GHCommitState getState(AbstractBuild<?, ?> build) {

        GHCommitState state;
        if (build.getResult() == Result.SUCCESS) {
            state = GHCommitState.SUCCESS;
        } else if (build.getResult() == Result.UNSTABLE) {
            state = GhprbTrigger.getDscp().getUnstableAs();
        } else {
            state = GHCommitState.FAILURE;
        }
        return state;
    }

    public static Set<String> createSet(String list) {
        String listString = list == null ? "" : list;
        List<String> listList = Arrays.asList(listString.split("\\s+"));
        Set<String> listSet = new HashSet<String>(listList);
        listSet.remove("");
        return listSet;
    }
    

    public static GhprbCause getCause(AbstractBuild<?, ?> build) {
        Cause cause = build.getCause(GhprbCause.class);
        if (cause == null || (!(cause instanceof GhprbCause))) {
            return null;
        }
        return (GhprbCause) cause;
    }
    
    public static GhprbTrigger extractTrigger(AbstractBuild<?, ?> build) {
        return extractTrigger(build.getProject());
    }

    public static GhprbTrigger extractTrigger(AbstractProject<?, ?> p) {
        GhprbTrigger trigger = p.getTrigger(GhprbTrigger.class);
        if (trigger == null || (!(trigger instanceof GhprbTrigger))) {
            return null;
        }
        return trigger;
    }
    
    private static List<Predicate> createPredicate(Class<?> ...types) {
        List<Predicate> predicates = new ArrayList<Predicate>(types.length);
        for (Class<?> type : types) {
            predicates.add(InstanceofPredicate.getInstance(type));
        }
        return predicates;
    }
    
    public static void filterList(DescribableList<GhprbExtension, GhprbExtensionDescriptor> descriptors, Predicate predicate) {
        for (GhprbExtension descriptor : descriptors) {
            if (!predicate.evaluate(descriptor)) {
                descriptors.remove(descriptor);
            }
        }
    }
    
    private static DescribableList<GhprbExtension, GhprbExtensionDescriptor> copyExtensions(DescribableList<GhprbExtension, GhprbExtensionDescriptor> ...extensionsList){
        DescribableList<GhprbExtension, GhprbExtensionDescriptor> copiedList = new DescribableList<GhprbExtension, GhprbExtensionDescriptor>(Saveable.NOOP);
        for (DescribableList<GhprbExtension, GhprbExtensionDescriptor> extensions: extensionsList) {
            copiedList.addAll(extensions);
        }
        return copiedList;
    }

    @SuppressWarnings("unchecked")
    public static DescribableList<GhprbExtension, GhprbExtensionDescriptor> getJobExtensions(GhprbTrigger trigger, Class<?> ...types) {
        
        // First get all global extensions
        DescribableList<GhprbExtension, GhprbExtensionDescriptor> copied = copyExtensions(trigger.getDescriptor().getExtensions());
        
        // Remove extensions that are specified by job
        filterList(copied, PredicateUtils.notPredicate(InstanceofPredicate.getInstance(GhprbProjectExtension.class)));
        
        // Then get the rest of the extensions from the job
        copied = copyExtensions(copied, trigger.getExtensions());
        
        // Filter extensions by desired interface
        filterList(copied, PredicateUtils.anyPredicate(createPredicate(types)));
        return copied;
    }
    
    public static DescribableList<GhprbExtension, GhprbExtensionDescriptor> matchesAll(DescribableList<GhprbExtension, GhprbExtensionDescriptor> extensions, Class<?> ...types) {
        Predicate predicate = PredicateUtils.allPredicate(createPredicate(types));
        DescribableList<GhprbExtension, GhprbExtensionDescriptor> copyExtensions = new DescribableList<GhprbExtension, GhprbExtensionDescriptor>(Saveable.NOOP);
        
        copyExtensions.addAll(extensions);
        filterList(copyExtensions, predicate);
        return copyExtensions;
    }
    
    public static DescribableList<GhprbExtension, GhprbExtensionDescriptor> matchesSome(DescribableList<GhprbExtension, GhprbExtensionDescriptor> extensions, Class<?> ...types) {
        Predicate predicate = PredicateUtils.anyPredicate(createPredicate(types));
        DescribableList<GhprbExtension, GhprbExtensionDescriptor> copyExtensions = new DescribableList<GhprbExtension, GhprbExtensionDescriptor>(Saveable.NOOP);
        
        copyExtensions.addAll(extensions);
        filterList(copyExtensions, predicate);
        return copyExtensions;
    }
    
    public static DescribableList<GhprbExtension, GhprbExtensionDescriptor> onlyOneEntry(DescribableList<GhprbExtension, GhprbExtensionDescriptor> extensions, Class<?> ...types) {
        DescribableList<GhprbExtension, GhprbExtensionDescriptor> copyExtensions = new DescribableList<GhprbExtension, GhprbExtensionDescriptor>(Saveable.NOOP);
        
        Set<Class<?>> extSet = new HashSet<Class<?>>(types.length);
        List<Predicate> predicates = createPredicate(types);
        for (GhprbExtension extension: extensions) {
            if (addExtension(extension, predicates, extSet)) {
                copyExtensions.add(extension);
            }
        }
        
        return copyExtensions;
    }
    
    private static boolean addExtension(GhprbExtension extension, List<Predicate> predicates, Set<Class<?>> extSet) {
        for (Predicate predicate: predicates) {
            if (predicate.evaluate(extension)) {
                Class<?> clazz = ((InstanceofPredicate)predicate).getType();
                if (extSet.contains(clazz)) {
                    return false;
                } else {
                    extSet.add(clazz);
                    return true;
                }
            }
        }
        return true;
    }
    
    public static void addIfMissing(DescribableList<GhprbExtension, GhprbExtensionDescriptor> extensions, GhprbExtension ext, Class<?> type) {
        Predicate predicate = InstanceofPredicate.getInstance(type);
        for (GhprbExtension extension : extensions) {
            if (predicate.evaluate(extension)){
                return;
            }
        }
        extensions.add(ext);
    }

    public static StandardCredentials lookupCredentials(Item context, String credentialId, String uri) {
        String contextName = "(Jenkins.instance)";
        if (context != null) {
            contextName = context.getFullName();
        }
        logger.log(Level.FINE, "Looking up credentials for {0}, using context {1} for url {2}", new Object[] { credentialId, contextName, uri });
        
        List<StandardCredentials> credentials;
        
        if (context == null) {
            credentials = CredentialsProvider.lookupCredentials(StandardCredentials.class, Jenkins.getInstance(), ACL.SYSTEM,
                    URIRequirementBuilder.fromUri(uri).build());
        } else {
            credentials = CredentialsProvider.lookupCredentials(StandardCredentials.class, context, ACL.SYSTEM,
                    URIRequirementBuilder.fromUri(uri).build());
        }
        
        logger.log(Level.FINE, "Found {0} credentials", new Object[]{credentials.size()});
        
        return (credentialId == null) ? null : CredentialsMatchers.firstOrNull(credentials,
                    CredentialsMatchers.withId(credentialId));
    }
    
    public static String createCredentials(String serverAPIUrl, String token) throws Exception {
        String description = serverAPIUrl + " GitHub auto generated token credentials";
        StringCredentialsImpl credentials = new StringCredentialsImpl(
                CredentialsScope.GLOBAL, 
                UUID.randomUUID().toString(), 
                description, 
                Secret.fromString(token));
        return createCredentials(serverAPIUrl, credentials);
    }
    
    public static String createCredentials(String serverAPIUrl, String username, String password) throws Exception {
        String description = serverAPIUrl + " GitHub auto generated Username password credentials";
        UsernamePasswordCredentialsImpl credentials = new UsernamePasswordCredentialsImpl(
                CredentialsScope.GLOBAL, 
                UUID.randomUUID().toString(),
                description,
                username,
                password);
        return createCredentials(serverAPIUrl, credentials);
    }
    
    private static String createCredentials(String serverAPIUrl, StandardCredentials credentials) throws Exception {
        List<DomainSpecification> specifications = new ArrayList<DomainSpecification>(2);
        
        URI serverUri = new URI(serverAPIUrl);
        
        if (serverUri.getPort() > 0) {
            specifications.add(new HostnamePortSpecification(serverUri.getHost() + ":" + serverUri.getPort(), null));
        } else {
            specifications.add(new HostnameSpecification(serverUri.getHost(), null));
        }
        
        specifications.add(new SchemeSpecification(serverUri.getScheme()));
        String path = serverUri.getPath();
        if (StringUtils.isEmpty(path)) {
            path = "/";
        }
        specifications.add(new PathSpecification(path, null, false));
        
        Domain domain = new Domain(serverUri.getHost(), "Auto generated credentials domain", specifications);
        CredentialsStore provider = new SystemCredentialsProvider.StoreImpl();
        provider.addDomain(domain, credentials);
        return credentials.getId();
    }
}<|MERGE_RESOLUTION|>--- conflicted
+++ resolved
@@ -21,7 +21,6 @@
 import hudson.model.AbstractProject;
 import hudson.model.Cause;
 import hudson.model.Item;
-import hudson.model.ItemGroup;
 import hudson.model.Result;
 import hudson.model.Saveable;
 import hudson.model.TaskListener;
@@ -177,11 +176,7 @@
     }
 
     public boolean isTriggerPhrase(String comment) {
-<<<<<<< HEAD
-        return !triggerPhrase.equals("") && comment != null && comment.contains(triggerPhrase);
-=======
-        return !triggerPhrase().equals("") && comment.contains(triggerPhrase());
->>>>>>> 2c868072
+        return !triggerPhrase().equals("") && comment != null && comment.contains(triggerPhrase());
     }
 
     public boolean ifOnlyTriggerPhrase() {
