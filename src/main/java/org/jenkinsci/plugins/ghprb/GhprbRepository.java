--- conflicted
+++ resolved
@@ -115,21 +115,14 @@
 
     public void createCommitStatus(AbstractBuild<?, ?> build, GHCommitState state, String message, int id, String context) {
         String sha1 = build.getCause(GhprbCause.class).getCommit();
-<<<<<<< HEAD
-        createCommitStatus(sha1, state, Jenkins.getInstance().getRootUrl() + build.getUrl(), message, id, context);
+        createCommitStatus(build, sha1, state, Jenkins.getInstance().getRootUrl() + build.getUrl(), message, id, context);
     }
 
     public void createCommitStatus(String sha1, GHCommitState state, String url, String message, int id, String context) {
-=======
-        createCommitStatus(build, sha1, state, Jenkins.getInstance().getRootUrl() + build.getUrl(), message, id);
-    }
-
-    public void createCommitStatus(String sha1, GHCommitState state, String url, String message, int id) {
-    	createCommitStatus(null, sha1, state, url, message, id);
+    	createCommitStatus(null, sha1, state, url, message, id, context);
     }
     
-    public void createCommitStatus(AbstractBuild<?, ?> build, String sha1, GHCommitState state, String url, String message, int id) {
->>>>>>> a6d794f9
+    public void createCommitStatus(AbstractBuild<?, ?> build, String sha1, GHCommitState state, String url, String message, int id, String context) {
         logger.log(Level.INFO, "Setting status of {0} to {1} with url {2} and message: {3}", new Object[]{sha1, state, url, message});
         try {
             ghRepository.createCommitStatus(sha1, state, url, message, context);
