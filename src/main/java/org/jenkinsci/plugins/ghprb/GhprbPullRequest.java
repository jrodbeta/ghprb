package org.jenkinsci.plugins.ghprb;

import com.google.common.base.Joiner;

import org.apache.commons.lang.StringUtils;
import org.kohsuke.github.GHCommitState;
import org.kohsuke.github.GHIssue;
import org.kohsuke.github.GHIssueComment;
import org.kohsuke.github.GHPullRequest;
import org.kohsuke.github.GHPullRequestCommitDetail;
import org.kohsuke.github.GHUser;
import org.kohsuke.github.GitUser;

import java.io.IOException;
import java.net.URL;
import java.util.Arrays;
import java.util.Date;
import java.util.HashSet;
import java.util.List;
import java.util.Set;
import java.util.logging.Level;
import java.util.logging.Logger;
import java.util.regex.Pattern;

/**
 * Maintains state about a Pull Request for a particular Jenkins job.  This is what understands the current state
 * of a PR for a particular job.
 *
 * @author Honza Brázdil <jbrazdil@redhat.com>
 */
public class GhprbPullRequest {

    private static final Logger logger = Logger.getLogger(GhprbPullRequest.class.getName());

    private final int id;
    private final GHUser author;
    private final GHPullRequest pr;
    private String title;
    private Date updated;
    private String head;
    private boolean mergeable;
    private String reponame;
    private String target;
    private String source;
    private String authorEmail;
    private URL url;
    
    private GHUser triggerSender;
    private GitUser commitAuthor;

    private boolean shouldRun = false;
    private boolean accepted = false;
    private boolean triggered = false;

    private transient Ghprb helper;
    private transient GhprbRepository repo;

	private String commentBody;

    GhprbPullRequest(GHPullRequest pr, Ghprb helper, GhprbRepository repo) {
        id = pr.getNumber();
        updated = pr.getUpdatedAt();
        head = pr.getHead().getSha();
        title = pr.getTitle();
        author = pr.getUser();
        reponame = repo.getName();
        target = pr.getBase().getRef();
        source = pr.getHead().getRef();
        url = pr.getUrl();
        this.pr = pr;
        obtainAuthorEmail(pr);

        this.helper = helper;
        this.repo = repo;

        if (helper.isWhitelisted(author)) {
            accepted = true;
            shouldRun = true;
        } else {
            logger.log(Level.INFO, "Author of #{0} {1} on {2} not in whitelist!", new Object[]{id, author.getLogin(), reponame});
            repo.addComment(id, GhprbTrigger.getDscp().getRequestForTestingPhrase());
        }

        logger.log(Level.INFO, "Created Pull Request #{0} on {1} by {2} ({3}) updated at: {4} SHA: {5}", new Object[]{id, reponame, author.getLogin(), authorEmail, updated, head});
    }

    public void init(Ghprb helper, GhprbRepository repo) {
        this.helper = helper;
        this.repo = repo;
        if (reponame == null) {
            reponame = repo.getName(); // If this instance was created before v1.8, it can be null.
        }
    }
    
    /**
     * Returns skip build phrases from Jenkins global configuration 
     * @return
     */
    public Set<String> getSkipBuildPhrases() {
		return new HashSet<String>(Arrays.asList(GhprbTrigger.getDscp().getSkipBuildPhrase().split("[\\r\\n]+")));
	}
	
    /**
     * Checks for skip build phrase in pull request comment. If present it updates shouldRun as false.
     * @param issue
     */
	private void checkSkipBuild(GHIssue issue) {
		// check for skip build phrase.
		String pullRequestBody = issue.getBody();
		if(StringUtils.isNotBlank(pullRequestBody)) {
			pullRequestBody = pullRequestBody.trim();
			Set<String> skipBuildPhrases = getSkipBuildPhrases();
			skipBuildPhrases.remove("");
			
			for (String skipBuildPhrase : skipBuildPhrases) {
				skipBuildPhrase = skipBuildPhrase.trim();
				Pattern skipBuildPhrasePattern = Pattern.compile(skipBuildPhrase, Pattern.CASE_INSENSITIVE);
				if(skipBuildPhrasePattern.matcher(pullRequestBody).matches()) {
					logger.log(Level.INFO, "Pull request commented with {0} skipBuildPhrase. Hence skipping the build.", skipBuildPhrase);
					shouldRun = false;
					break;
				}
			}
		}
	}

    /**
     * Checks this Pull Request representation against a GitHub version of the Pull Request, and triggers
     * a build if necessary.
     *
     * @param pr
     */
    public void check(GHPullRequest pr) {
        if (target == null) {
            target = pr.getBase().getRef(); // If this instance was created before target was introduced (before v1.8), it can be null.
        }
        if (source == null) {
            source = pr.getHead().getRef(); // If this instance was created before target was introduced (before v1.8), it can be null.
        }

        if (isUpdated(pr)) {
            logger.log(Level.INFO, "Pull request #{0} was updated on {1} at {2} by {3}", new Object[]{id, reponame, updated, author});

            // the title could have been updated since the original PR was opened
            title = pr.getTitle();
            int commentsChecked = checkComments(pr);
            boolean newCommit = checkCommit(pr.getHead().getSha());

            if (!newCommit && commentsChecked == 0) {
                logger.log(Level.INFO, "Pull request #{0} was updated on repo {1} but there aren''t any new comments nor commits; that may mean that commit status was updated.", new Object[] {id, reponame});
            }
            updated = pr.getUpdatedAt();
        }
        checkSkipBuild(pr);
        tryBuild(pr);
    }

    public void check(GHIssueComment comment) {
        try {
            checkComment(comment);
            updated = comment.getUpdatedAt();
        } catch (IOException ex) {
            logger.log(Level.SEVERE, "Couldn't check comment #" + comment.getId(), ex);
            return;
        }

        GHPullRequest pr = null;
        try {
            pr = repo.getPullRequest(id);
        } catch (IOException e) {
            logger.log(Level.SEVERE, "Couldn't get GHPullRequest for checking mergeable state");
        }
        checkSkipBuild(comment.getParent());
        tryBuild(pr);
    }

    public boolean isWhiteListedTargetBranch() {
        List<GhprbBranch> branches = helper.getWhiteListTargetBranches();
        if (branches.isEmpty() || (branches.size() == 1 && branches.get(0).getBranch().equals(""))) {
            // no branches in white list means we should test all
            return true;
        }
        for (GhprbBranch b : branches) {
            if (b.matches(target)) {
                // the target branch is in the whitelist!
                return true;
            }
        }
        logger.log(Level.FINEST, "PR #{0} target branch: {1} isn''t in our whitelist of target branches: {2}", new Object[]{id, target, Joiner.on(',').skipNulls().join(branches)});
        return false;
    }

    private boolean isUpdated(GHPullRequest pr) {
        boolean ret = updated.compareTo(pr.getUpdatedAt()) < 0;
        ret = ret || !pr.getHead().getSha().equals(head);
        return ret;
    }

    private void tryBuild(GHPullRequest pr) {
        if (helper.ifOnlyTriggerPhrase() && !triggered) {
            logger.log(Level.FINEST, "Trigger only phrase but we are not triggered");
            shouldRun = false;
        }
        if (!isWhiteListedTargetBranch()) {
            return;
        }
        if (shouldRun) {
            logger.log(Level.FINEST, "Running the build");

            if (authorEmail == null) {
                // If this instance was create before authorEmail was introduced (before v1.10), it can be null.
                obtainAuthorEmail(pr);
                logger.log(Level.FINEST, "Author email was not set, trying to set it to {0}", authorEmail);
            }

            if (pr != null) {
                logger.log(Level.FINEST, "PR is not null, checking if mergable");
                checkMergeable(pr);
                try {
	                for (GHPullRequestCommitDetail commitDetails : pr.listCommits()) {
	    	    		if (commitDetails.getSha().equals(getHead())) {
	    	    			commitAuthor = commitDetails.getCommit().getCommitter();
	    	    			break;
	    	    		}
	    	    	}
                } catch (Exception ex) {
                	logger.log(Level.INFO, "Unable to get PR commits: ", ex);
                }
                
            }

            logger.log(Level.FINEST, "Running build...");
            build();

            shouldRun = false;
            triggered = false;
        }
    }

<<<<<<< HEAD
    private void build() {
        String message = helper.getBuilds().build(this);
        String context = helper.getTrigger().getCommitStatusContext();
        repo.createCommitStatus(head, GHCommitState.PENDING, null, message,id,context);
=======
	private void build() {
        String message = helper.getBuilds().build(this, triggerSender, commentBody);
		repo.createCommitStatus(head, GHCommitState.PENDING, null, message,id);
>>>>>>> a6d794f9
        logger.log(Level.INFO, message);
    }

    // returns false if no new commit
    private boolean checkCommit(String sha) {
        if (head.equals(sha)) {
            return false;
        }
        logger.log(Level.FINE, "New commit. Sha: {0} => {1}", new Object[]{head, sha});
        head = sha;
        if (accepted) {
            shouldRun = true;
        }
        return true;
    }

    private void checkComment(GHIssueComment comment) throws IOException {
        GHUser sender = comment.getUser();
        String body = comment.getBody();

        // ignore comments from bot user, this fixes an issue where the bot would auto-whitelist
        // a user or trigger a build when the 'request for testing' phrase contains the
        // whitelist/trigger phrase and the bot is a member of a whitelisted organisation
        if (helper.isBotUser(sender)) {
            logger.log(Level.FINEST, "Comment from bot user {0} ignored.", sender);
            return;
        }

        if (helper.isWhitelistPhrase(body) && helper.isAdmin(sender)) {       // add to whitelist
            if (!helper.isWhitelisted(author)) {
                logger.log(Level.FINEST, "Author {0} not whitelisted, adding to whitelist.", author);
                helper.addWhitelist(author.getLogin());
            }
            accepted = true;
            shouldRun = true;
        } else if (helper.isOktotestPhrase(body) && helper.isAdmin(sender)) {       // ok to test
            logger.log(Level.FINEST, "Admin {0} gave OK to test", sender);
            accepted = true;
            shouldRun = true;
        } else if (helper.isRetestPhrase(body)) {        // test this please
            logger.log(Level.FINEST, "Retest phrase");
            if (helper.isAdmin(sender)) {
                logger.log(Level.FINEST, "Admin {0} gave retest phrase", sender);
                shouldRun = true;
            } else if (accepted && helper.isWhitelisted(sender)) {
                logger.log(Level.FINEST, "Retest accepted and user {0} is whitelisted", sender);
                shouldRun = true;
                triggered = true;
            }
        } else if (helper.isTriggerPhrase(body)) {      // trigger phrase
            logger.log(Level.FINEST, "Trigger phrase");
            if (helper.isAdmin(sender)) {
                logger.log(Level.FINEST, "Admin {0} ran trigger phrase", sender);
                shouldRun = true;
                triggered = true;
            } else if (accepted && helper.isWhitelisted(sender)) {
                logger.log(Level.FINEST, "Trigger accepted and user {0} is whitelisted", sender);
                shouldRun = true;
                triggered = true;
            }
        }
        
        if (shouldRun) {
        	triggerSender = sender;
        	commentBody = body;
        }
    }

    private int checkComments(GHPullRequest pr) {
        int count = 0;
        try {
            for (GHIssueComment comment : pr.getComments()) {
                if (updated.compareTo(comment.getUpdatedAt()) < 0) {
                    count++;
                    try {
                        checkComment(comment);
                    } catch (IOException ex) {
                        logger.log(Level.SEVERE, "Couldn't check comment #" + comment.getId(), ex);
                    }
                }
            }
        } catch (IOException e) {
            logger.log(Level.SEVERE, "Couldn't obtain comments.", e);
        }
        return count;
    }

    private void checkMergeable(GHPullRequest pr) {
        try {
            int r = 5;
            Boolean isMergeable = pr.getMergeable();
            while (isMergeable == null && r-- > 0) {
                try {
                    Thread.sleep(1000);
                } catch (InterruptedException ex) {
                    break;
                }
                isMergeable = pr.getMergeable();
                pr = repo.getPullRequest(id);
            }
            mergeable = isMergeable != null && isMergeable;
        } catch (IOException e) {
            mergeable = false;
            logger.log(Level.SEVERE, "Couldn't obtain mergeable status.", e);
        }
    }

    private void obtainAuthorEmail(GHPullRequest pr) {
        try {
            authorEmail = pr.getUser().getEmail();
        } catch (Exception e) {
            logger.log(Level.WARNING, "Couldn't obtain author email.", e);
        }
    }

    @Override
    public boolean equals(Object obj) {
        if (!(obj instanceof GhprbPullRequest)) {
            return false;
        }
        GhprbPullRequest o = (GhprbPullRequest) obj;
        return o.id == id;
    }

    @Override
    public int hashCode() {
        int hash = 7;
        hash = 89 * hash + this.id;
        return hash;
    }

    public int getId() {
        return id;
    }

    public String getHead() {
        return head;
    }

    public boolean isMergeable() {
        return mergeable;
    }

    public String getTarget() {
        return target;
    }

    public String getSource() {
        return source;
    }

    public String getAuthorEmail() {
        return authorEmail;
    }

    public String getTitle() {
        return title;
    }

    /**
     * Returns the URL to the Github Pull Request.
     *
     * @return the Github Pull Request URL
     */
    public URL getUrl() {
        return url;
    }

	public GitUser getCommitAuthor() {
		return commitAuthor;
	}
	
	public GHPullRequest getPullRequest() {
		return pr;
	}
}<|MERGE_RESOLUTION|>--- conflicted
+++ resolved
@@ -237,16 +237,10 @@
         }
     }
 
-<<<<<<< HEAD
-    private void build() {
-        String message = helper.getBuilds().build(this);
+	private void build() {
+        String message = helper.getBuilds().build(this, triggerSender, commentBody);
         String context = helper.getTrigger().getCommitStatusContext();
         repo.createCommitStatus(head, GHCommitState.PENDING, null, message,id,context);
-=======
-	private void build() {
-        String message = helper.getBuilds().build(this, triggerSender, commentBody);
-		repo.createCommitStatus(head, GHCommitState.PENDING, null, message,id);
->>>>>>> a6d794f9
         logger.log(Level.INFO, message);
     }
 
