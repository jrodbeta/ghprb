--- conflicted
+++ resolved
@@ -148,31 +148,8 @@
             source = pr.getHead().getRef(); // If this instance was created before target was introduced (before v1.8), it can be null.
         }
 
-<<<<<<< HEAD
         updatePR(pr, author);
         
-=======
-        if (isUpdated(pr)) {
-            logger.log(Level.INFO, "Pull request #{0} was updated on {1} at {2} by {3}", new Object[]{id, reponame, updated, author});
-
-            // the title could have been updated since the original PR was opened
-            title = pr.getTitle();
-            
-            // the author of the PR could have been whitelisted since its creation
-            if (!accepted && helper.isWhitelisted(pr.getUser())) {
-                logger.log(Level.INFO, "Pull request #{0}'s author has been whitelisted", new Object[]{id});
-                accepted = true;
-            }
-            
-            int commentsChecked = checkComments(pr);
-            boolean newCommit = checkCommit(pr.getHead().getSha());
-
-            if (!newCommit && commentsChecked == 0) {
-                logger.log(Level.INFO, "Pull request #{0} was updated on repo {1} but there aren''t any new comments nor commits; that may mean that commit status was updated.", new Object[] {id, reponame});
-            }
-            updated = pr.getUpdatedAt();
-        }
->>>>>>> 2c868072
         checkSkipBuild(pr);
         tryBuild(pr);
     }
@@ -206,6 +183,12 @@
         if (pr != null && isUpdated(pr)) {
             logger.log(Level.INFO, "Pull request #{0} was updated on {1} at {2} by {3}", new Object[] { id, reponame, updated, author });
 
+            // the author of the PR could have been whitelisted since its creation
+            if (!accepted && helper.isWhitelisted(pr.getUser())) {
+                logger.log(Level.INFO, "Pull request #{0}'s author has been whitelisted", new Object[]{id});
+                accepted = true;
+            }
+            
             // the title could have been updated since the original PR was opened
             title = pr.getTitle();
             int commentsChecked = checkComments(pr, lastUpdateTime);
