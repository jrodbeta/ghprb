--- conflicted
+++ resolved
@@ -6,7 +6,6 @@
     <f:checkbox />
   </f:entry>
   <f:advanced>
-<<<<<<< HEAD
     <f:entry title="${%Shared secret}" field="secret">
       <f:password />
     </f:entry>
@@ -16,8 +15,6 @@
     <f:entry title="${%Failure message}" field="msgFailure">
       <f:textarea default="${descriptor.msgFailure}"/>
     </f:entry>
-=======
->>>>>>> 4102806f
 	<f:entry title="${%Trigger phrase}" field="triggerPhrase">
 	  <f:textbox />
 	</f:entry>
