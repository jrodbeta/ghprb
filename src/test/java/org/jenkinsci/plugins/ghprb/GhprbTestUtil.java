--- conflicted
+++ resolved
@@ -29,7 +29,6 @@
 import org.kohsuke.github.PagedIterator;
 import org.kohsuke.stapler.BindInterceptor;
 import org.kohsuke.stapler.RequestImpl;
-import org.mockito.Mock;
 import org.mockito.Mockito;
 
 import hudson.model.AbstractProject;
@@ -43,7 +42,6 @@
 
     public static final int INITIAL_RATE_LIMIT = 5000;
     public static final String GHPRB_PLUGIN_NAME = "ghprb";
-<<<<<<< HEAD
     public static final String PAYLOAD = "{" +
             "  \"action\": \"created\"," +
             "  \"issue\": {" +
@@ -229,10 +227,8 @@
             "  }" +
             "}";
 
-=======
     
     private static RequestImpl req;
->>>>>>> f43d5f9f
 
     @SuppressWarnings({ "rawtypes", "unchecked" })
     public static void mockCommitList(GHPullRequest ghPullRequest) {
@@ -353,51 +349,7 @@
         if (values == null) {
             values = new HashMap<String, Object>();
         }
-<<<<<<< HEAD
-        Map<String, Object> defaultValues = new HashMap<String, Object> (){
-            private static final long serialVersionUID = -6720840565156773837L;
-
-        {
-            put("adminlist", "user");
-            put("whitelist", "user");
-            put("orgslist", "");
-            put("cron", "0 0 31 2 0");
-            put("triggerPhrase", "retest this please");
-            put("onlyTriggerPhrase", false);
-            put("useGitHubHooks", false);
-            put("permitAll", false);
-            put("autoCloseFailedPullRequests", false);
-            put("displayBuildErrorsOnDownstreamBuilds", false);
-            put("commentFilePath", null);
-            put("whiteListTargetBranches", null);
-            put("allowMembersOfWhitelistedOrgsAsAdmin", false);
-            put("msgSuccess", null);
-            put("msgFailure", null);
-            put("secret", null);
-            put("commitStatusContext", null);
-            put("extensions", null);
-        }};
-        
-        defaultValues.putAll(values);
-        GhprbTrigger trigger = new GhprbTrigger(
-                (String)defaultValues.get("adminlist"),
-                (String)defaultValues.get("whitelist"),
-                (String)defaultValues.get("orgslist"),
-                (String)defaultValues.get("cron"),
-                (String)defaultValues.get("triggerPhrase"),
-                (Boolean)defaultValues.get("onlyTriggerPhrase"),
-                (Boolean)defaultValues.get("useGitHubHooks"),
-                (Boolean)defaultValues.get("permitAll"),
-                (Boolean)defaultValues.get("autoCloseFailedPullRequests"),
-                (Boolean)defaultValues.get("displayBuildErrorsOnDownstreamBuilds"),
-                (String)defaultValues.get("commentFilePath"),
-                (List<GhprbBranch>)defaultValues.get("whiteListTargetBranches"),
-                (Boolean)defaultValues.get("allowMembersOfWhitelistedOrgsAsAdmin"),
-                (String)defaultValues.get("msgSuccess"),
-                (String)defaultValues.get("msgFailure"),
-                (String)defaultValues.get("secret"),
-                (List<GhprbExtension>)defaultValues.get("extensions"));
-=======
+
         JSONObject defaults = new JSONObject();
         defaults.put("adminlist", "user");
         defaults.put("whitelist", "user");
@@ -411,6 +363,7 @@
         defaults.put("displayBuildErrorsOnDownstreamBuilds", false);
         defaults.put("allowMembersOfWhitelistedOrgsAsAdmin", false);
         defaults.put("gitHubApi", "https://api.github.com");
+        defaults.put("secret", null);
 
         for ( Entry<String, Object> next: values.entrySet()) {
             defaults.put(next.getKey(), next.getValue());
@@ -418,7 +371,6 @@
         
         GhprbTrigger trigger = req.bindJSON(GhprbTrigger.class, defaults);
         
->>>>>>> f43d5f9f
         return trigger;
     }
     
