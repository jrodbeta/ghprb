--- conflicted
+++ resolved
@@ -87,20 +87,17 @@
             <version>1.9.5</version>
             <scope>test</scope>
         </dependency>
-<<<<<<< HEAD
         <dependency>
             <groupId>org.jenkins-ci.plugins</groupId>
             <artifactId>token-macro</artifactId>
             <version>1.10</version>
             <optional>true</optional>
-=======
-
+        </dependency>
         <dependency>
         	<groupId>com.cloudbees.plugins</groupId>
         	<artifactId>build-flow-plugin</artifactId>
         	<version>0.12</version>
         	<optional>true</optional>
->>>>>>> 244b60bf
         </dependency>
     </dependencies>
 
