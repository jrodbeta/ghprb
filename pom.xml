--- conflicted
+++ resolved
@@ -57,9 +57,6 @@
         <dependency>
             <groupId>org.jenkins-ci.plugins</groupId>
             <artifactId>github-api</artifactId>
-<<<<<<< HEAD
-            <version>1.55</version>
-=======
             <version>1.58</version>
         </dependency>
         <dependency>
@@ -71,7 +68,6 @@
             <groupId>org.jenkins-ci.plugins</groupId>
             <artifactId>ssh-agent</artifactId>
             <version>1.3</version>
->>>>>>> a6d794f9
         </dependency>
         <dependency>
             <groupId>junit</groupId>
